--- conflicted
+++ resolved
@@ -1,29 +1,10 @@
 <template>
   <tracker-tip tip="welcomett3"></tracker-tip>
 
-  <v-container class="mt-2">
-<<<<<<< HEAD
-    <v-alert density="compact" color="green-darken-4" title="Update">Escape From Tarkov 0.14.5.1 is here - Changes to
-      quests and
-      hideout upgrades will be pulled automatically
-      from <a href='http://tarkov.dev/' target="_blank">tarkov.dev</a> as they are discovered and confirmed.
-      <br>
-      - Hideout Hall of Fame has been fixed, if you find any other issues please report them <a href='https://github.com/TarkovTracker/TarkovTracker/issues' target="_blank">here on Github!</a>
+  <v-container class="mt-2"
+    <v-alert density="compact" color="green-darken-4" title="Wipe Update" class="mb-6">
+    Changes from patch 0.15.5.1.33420 will be pulled automatically from <a href='http://tarkov.dev/'>tarkov.dev</a> as they are discovered and confirmed.
     </v-alert>
-    <v-alert density="compact" type="success" title="Automatic Quest Completion" class="mb-6 mt-3">Thanks to the
-      wonderful folks over at <a href='http://tarkov.dev/' target="_blank">tarkov.dev</a>, its easier than ever to keep your TarkovTracker
-      progress up to date with your in-game progress. They've worked on a new open-source tool which watches the log files
-      for the game for messages about quest completions. If you link a TarkovTracker API token with the tool, it can
-      automatically mark off the quest for you via the free TarkovTracker API. Check out the project on <a
-        href='https://github.com/the-hideout/TarkovMonitor' target="_blank">GitHub</a> and download it from the project's <a
-        href='https://github.com/the-hideout/TarkovMonitor/releases/latest' target="_blank">Releases</a></v-alert>
-=======
-    <v-alert density="compact" color="green-darken-4" title="Wipe Update" class="mb-6">Changes to
-      quests and
-      hideout upgrades from the 0.15.0.0 patch will be pulled automatically
-      from <a href='http://tarkov.dev/'>tarkov.dev</a> as they are discovered and confirmed.
-    </v-alert>
->>>>>>> 206e5e5b
     <v-row justify="center">
       <v-col cols="12" sm="8" md="6" lg="4" xl="3">
         <tracker-stat icon="mdi-progress-check">
